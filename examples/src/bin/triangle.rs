extern crate basalt;
#[macro_use]
extern crate vulkano;
#[macro_use]
extern crate vulkano_shaders;

use basalt::interface::bin::{self, BinPosition, BinStyle};
use basalt::interface::render::ItfRenderer;
use basalt::Basalt;
use std::iter;
use std::sync::Arc;
use vulkano::buffer::cpu_access::CpuAccessibleBuffer;
use vulkano::buffer::BufferUsage;
use vulkano::command_buffer::{
	AutoCommandBufferBuilder, CommandBufferUsage, DynamicState, SubpassContents,
};
use vulkano::descriptor::descriptor_set::FixedSizeDescriptorSetsPool;
use vulkano::image::attachment::AttachmentImage;
use vulkano::image::view::ImageView;
use vulkano::image::ImageUsage;
use vulkano::pipeline::viewport::Viewport;
use vulkano::pipeline::{GraphicsPipeline, GraphicsPipelineAbstract};
use vulkano::render_pass::{Framebuffer, Subpass};
use vulkano::sampler::Sampler;
use vulkano::swapchain::{self, CompositeAlpha, Swapchain};
use vulkano::sync::{FlushError, GpuFuture};

fn main() {
	Basalt::initialize(
		basalt::Options::default().window_size(300, 300).title("Triangle Example"),
		Box::new(move |basalt_res| {
			let basalt = basalt_res.unwrap();
			let bin = basalt.interface_ref().new_bin();

			bin.style_update(BinStyle {
				position: Some(BinPosition::Window),
				pos_from_t: Some(25.0),
				pos_from_l: Some(25.0),
				width: Some(150.0),
				height: Some(30.0),
				back_color: Some(bin::Color::srgb_hex("e0e0e0")),
				border_size_t: Some(1.0),
				border_size_b: Some(1.0),
				border_size_l: Some(1.0),
				border_size_r: Some(1.0),
				border_color_t: Some(bin::Color::srgb_hex("ffffff")),
				border_color_b: Some(bin::Color::srgb_hex("ffffff")),
				border_color_l: Some(bin::Color::srgb_hex("ffffff")),
				border_color_r: Some(bin::Color::srgb_hex("ffffff")),
				text: String::from("Triangle Example"),
				text_height: Some(14.0),
				pad_t: Some(10.0),
				pad_l: Some(10.0),
				text_color: Some(bin::Color::srgb_hex("303030")),
				..BinStyle::default()
			});

			#[derive(Default, Debug, Clone)]
			struct Vertex {
				position: [f32; 2],
			}
			vulkano::impl_vertex!(Vertex, position);

			let vertex_buffer = CpuAccessibleBuffer::from_iter(
				basalt.device(),
				BufferUsage::vertex_buffer(),
				false,
				[
					Vertex {
						position: [-0.5, -0.25],
					},
					Vertex {
						position: [0.0, 0.5],
					},
					Vertex {
						position: [0.25, -0.1],
					},
				]
				.iter()
				.cloned(),
			)
			.unwrap();

			let square_buffer = CpuAccessibleBuffer::from_iter(
				basalt.device(),
				BufferUsage::vertex_buffer(),
				false,
				[
					Vertex {
						position: [-1.0, -1.0],
					},
					Vertex {
						position: [1.0, -1.0],
					},
					Vertex {
						position: [1.0, 1.0],
					},
					Vertex {
						position: [1.0, 1.0],
					},
					Vertex {
						position: [-1.0, 1.0],
					},
					Vertex {
						position: [-1.0, -1.0],
					},
				]
				.iter()
				.cloned(),
			)
			.unwrap();

			mod triangle_vs {
				vulkano_shaders::shader! {
					ty: "vertex",
					src: "
                        #version 450

                        layout(location = 0) in vec2 position;

                        void main() {
                            gl_Position = vec4(position, 0.0, 1.0);
                        }
                    "
				}
			}

			mod triangle_fs {
				vulkano_shaders::shader! {
					ty: "fragment",
					src: "
                        #version 450

                        layout(location = 0) out vec4 f_color;

                        void main() {
                            f_color = vec4(1.0, 0.0, 0.0, 1.0);
                        }
                    "
				}
			}

			let triangle_vs = triangle_vs::Shader::load(basalt.device()).unwrap();
			let triangle_fs = triangle_fs::Shader::load(basalt.device()).unwrap();

			mod merge_vs {
				shader! {
					ty: "vertex",
					src: "
                        #version 450

                        layout(location = 0) in vec2 position;
                        layout(location = 0) out vec2 out_coords;

                        void main() {
                            out_coords = vec2(position.x/2, position.y/2)+vec2(0.5);
                            gl_Position = vec4(position, 0, 1);
                        }
                "
				}
			}

			mod merge_fs {
				shader! {
					ty: "fragment",
					src: "
                        #version 450

                        layout(location = 0) in vec2 in_coords;
                        layout(location = 0) out vec4 out_color;

                        layout(set = 0, binding = 0) uniform sampler2D triangle;
                        layout(set = 0, binding = 1) uniform sampler2D basalt;

                        void main() {
                            vec4 color = texture(triangle, in_coords);
                            vec4 itf = texture(basalt, in_coords);
                            out_color = vec4(mix(color.rgb, itf.rgb, itf.a), 1);
                        }
                "
<<<<<<< HEAD
				}
			}

			let merge_vs = merge_vs::Shader::load(basalt.device()).unwrap();
			let merge_fs = merge_fs::Shader::load(basalt.device()).unwrap();
			let mut capabilities = basalt.swap_caps();
			let mut current_extent = basalt.current_extent();
			let mut current_extent_f = [current_extent[0] as f32, current_extent[1] as f32];

			let mut swapchain_and_images = {
				let (swapchain, images) = Swapchain::start(basalt.device(), basalt.surface())
					.num_images(capabilities.min_image_count)
					.format(capabilities.supported_formats[0].0)
					.dimensions(current_extent)
					.usage(ImageUsage::color_attachment())
					.sharing_mode(basalt.graphics_queue_ref())
					.composite_alpha(CompositeAlpha::Opaque)
					.build()
					.unwrap();
				let images: Vec<_> =
					images.into_iter().map(|img| ImageView::new(img).unwrap()).collect();
				(swapchain, images)
			};

			let mut recreate_swapchain = false;
			let mut itf_renderer = ItfRenderer::new(basalt.clone());

			'recreate: loop {
				if recreate_swapchain {
					capabilities = basalt.swap_caps();
					current_extent = basalt.current_extent();
					current_extent_f = [current_extent[0] as f32, current_extent[1] as f32];

					swapchain_and_images = {
						let (swapchain, images) = swapchain_and_images
							.0
							.recreate()
							.num_images(capabilities.min_image_count)
							.format(capabilities.supported_formats[0].0)
							.dimensions(current_extent)
							.usage(ImageUsage::color_attachment())
							.sharing_mode(basalt.graphics_queue_ref())
							.composite_alpha(CompositeAlpha::Opaque)
							.build()
							.unwrap();
						let images: Vec<_> = images
							.into_iter()
							.map(|img| ImageView::new(img).unwrap())
							.collect();
						(swapchain, images)
					};
				}

				let swapchain = &swapchain_and_images.0;
				let sc_images = &swapchain_and_images.1;

				let triangle_img = ImageView::new(
					AttachmentImage::with_usage(
						basalt.device(),
						current_extent.into(),
						swapchain.format(),
						ImageUsage {
							sampled: true,
							color_attachment: true,
							..ImageUsage::none()
						},
					)
					.unwrap(),
				)
				.unwrap();

				let triangle_renderpass = Arc::new(
					single_pass_renderpass!(
						basalt.device(),
						attachments: {
							color: {
								load: Clear,
								store: Store,
								format: swapchain.format(),
								samples: 1,
							}
						},
						pass: {
							color: [color],
							depth_stencil: {}
						}
					)
					.unwrap(),
				);

				let merge_renderpass = Arc::new(
					single_pass_renderpass!(
						basalt.device(),
						attachments: {
							color: {
								load: Clear,
								store: Store,
								format: swapchain.format(),
								samples: 1,
							}
						},
						pass: {
							color: [color],
							depth_stencil: {}
						}
					)
					.unwrap(),
				);

				let triangle_pipeline = Arc::new(
					GraphicsPipeline::start()
						.vertex_input_single_buffer()
						.vertex_shader(triangle_vs.main_entry_point(), ())
						.triangle_list()
						.viewports(iter::once(Viewport {
							origin: [0.0, 0.0],
							depth_range: 0.0..1.0,
							dimensions: current_extent_f,
						}))
						.fragment_shader(triangle_fs.main_entry_point(), ())
						.render_pass(Subpass::from(triangle_renderpass.clone(), 0).unwrap())
						.build(basalt.device())
						.unwrap(),
				);

				let merge_pipeline = Arc::new(
					GraphicsPipeline::start()
						.vertex_input_single_buffer()
						.vertex_shader(merge_vs.main_entry_point(), ())
						.triangle_list()
						.viewports(iter::once(Viewport {
							origin: [0.0, 0.0],
							depth_range: 0.0..1.0,
							dimensions: current_extent_f,
						}))
						.fragment_shader(merge_fs.main_entry_point(), ())
						.render_pass(Subpass::from(merge_renderpass.clone(), 0).unwrap())
						.build(basalt.device())
						.unwrap(),
				);

				let triangle_framebuffer = sc_images
					.iter()
					.map(|_| {
						Arc::new(
							Framebuffer::start(triangle_renderpass.clone())
								.add(triangle_img.clone())
								.unwrap()
								.build()
								.unwrap(),
						)
					})
					.collect::<Vec<_>>();

				let merge_framebuffer = sc_images
					.iter()
					.map(|sc_image| {
						Arc::new(
							Framebuffer::start(triangle_renderpass.clone())
								.add(sc_image.clone())
								.unwrap()
								.build()
								.unwrap(),
						)
					})
					.collect::<Vec<_>>();

				let mut merge_set_pool = FixedSizeDescriptorSetsPool::new(
					merge_pipeline.layout().descriptor_set_layout(0).unwrap().clone(),
				);

				let merge_sampler = Sampler::simple_repeat_linear_no_mipmap(basalt.device());
				let mut previous_frame =
					Box::new(vulkano::sync::now(basalt.device())) as Box<dyn GpuFuture>;
				let mut recreated = true;

				loop {
					previous_frame.cleanup_finished();

					if basalt
						.poll_events()
						.into_iter()
						.any(|ev| ev.requires_swapchain_recreate())
					{
						recreate_swapchain = true;
						continue 'recreate;
					}

					let (image_num, sub_optimal, acquire_future) =
						match swapchain::acquire_next_image(swapchain.clone(), None) {
							Ok(ok) => ok,
							Err(_) => {
								recreate_swapchain = true;
								continue 'recreate;
							},
						};

					let mut cmd_buf = AutoCommandBufferBuilder::primary(
						basalt.device(),
						basalt.graphics_queue_ref().family(),
						CommandBufferUsage::OneTimeSubmit,
					)
					.unwrap();

					cmd_buf
						.begin_render_pass(
							triangle_framebuffer[image_num].clone(),
							SubpassContents::Inline,
							vec![[0.0, 0.0, 0.0, 1.0].into()].into_iter(),
						)
						.unwrap()
						.draw(
							triangle_pipeline.clone(),
							&DynamicState::none(),
							vertex_buffer.clone(),
							(),
							(),
							iter::empty(),
						)
						.unwrap()
						.end_render_pass()
						.unwrap();

					let (mut cmd_buf, basalt_img) = itf_renderer.draw(
						cmd_buf,
						current_extent,
						recreated,
						&sc_images,
						false,
						image_num,
					);

					let merge_set = Arc::new(
						merge_set_pool
							.next()
							.add_sampled_image(triangle_img.clone(), merge_sampler.clone())
							.unwrap()
							.add_sampled_image(basalt_img.unwrap(), merge_sampler.clone())
							.unwrap()
							.build()
							.unwrap(),
					);

					cmd_buf
						.begin_render_pass(
							merge_framebuffer[image_num].clone(),
							SubpassContents::Inline,
							vec![[0.0, 0.0, 0.0, 1.0].into()].into_iter(),
						)
						.unwrap()
						.draw(
							merge_pipeline.clone(),
							&DynamicState::none(),
							square_buffer.clone(),
							merge_set,
							(),
							iter::empty(),
						)
						.unwrap()
						.end_render_pass()
						.unwrap();

					let cmd_buf = cmd_buf.build().unwrap();
					let future = match previous_frame
						.join(acquire_future)
						.then_execute(basalt.graphics_queue(), cmd_buf)
						.unwrap()
						.then_swapchain_present(
							basalt.graphics_queue(),
							swapchain.clone(),
							image_num,
						)
						.then_signal_fence_and_flush()
					{
						Ok(ok) => ok,
						Err(e) =>
							match e {
								FlushError::OutOfDate => {
									recreate_swapchain = true;
									continue 'recreate;
								},
								e => panic!("then_signal_fence_and_flush() Err: {}", e),
							},
					};

					if sub_optimal {
						future.wait(None).unwrap();
						recreate_swapchain = true;
						continue 'recreate;
					}

					if basalt.wants_exit() {
						future.wait(None).unwrap();
						break 'recreate;
					}

					previous_frame = Box::new(future) as Box<_>;
					recreated = false;
				}
			}
=======
                }
            }

            let merge_vs = merge_vs::Shader::load(basalt.device()).unwrap();
            let merge_fs = merge_fs::Shader::load(basalt.device()).unwrap();
            let mut capabilities = basalt.swap_caps();
            let mut current_extent = basalt.current_extent();
            let mut current_extent_f = [current_extent[0] as f32, current_extent[1] as f32];

            let mut swapchain_and_images = {
                let (swapchain, images) = Swapchain::start(basalt.device(), basalt.surface())
                    .num_images(capabilities.min_image_count)
                    .format(capabilities.supported_formats[0].0)
                    .dimensions(current_extent)
                    .usage(ImageUsage::color_attachment())
                    .sharing_mode(basalt.graphics_queue_ref())
                    .composite_alpha(CompositeAlpha::Opaque)
                    .build()
                    .unwrap();
                let images: Vec<_> = images.into_iter().map(|img| ImageView::new(img).unwrap()).collect();
                (swapchain, images)
            };

            let mut recreate_swapchain = false;
            let mut itf_renderer = ItfRenderer::new(basalt.clone());

            'recreate: loop {
                if recreate_swapchain {
                    capabilities = basalt.swap_caps();
                    current_extent = basalt.current_extent();
                    current_extent_f = [current_extent[0] as f32, current_extent[1] as f32];

                    swapchain_and_images = {
                        let (swapchain, images) = swapchain_and_images.0
                            .recreate()
                            .num_images(capabilities.min_image_count)
                            .format(capabilities.supported_formats[0].0)
                            .dimensions(current_extent)
                            .usage(ImageUsage::color_attachment())
                            .sharing_mode(basalt.graphics_queue_ref())
                            .composite_alpha(CompositeAlpha::Opaque)
                            .build()
                            .unwrap();
                        let images: Vec<_> = images.into_iter().map(|img| ImageView::new(img).unwrap()).collect();
                        (swapchain, images)
                    };
                }

                let swapchain = &swapchain_and_images.0;
                let sc_images = &swapchain_and_images.1;

                let triangle_img = ImageView::new(AttachmentImage::with_usage(
                    basalt.device(),
                    current_extent.into(),
                    swapchain.format(),
                    ImageUsage {
                        sampled: true,
                        color_attachment: true,
                        .. ImageUsage::none()
                    }
                ).unwrap()).unwrap();

                let triangle_renderpass = Arc::new(
                    single_pass_renderpass!(
                        basalt.device(),
                        attachments: {
                            color: {
                                load: Clear,
                                store: Store,
                                format: swapchain.format(),
                                samples: 1,
                            }
                        },
                        pass: {
                            color: [color],
                            depth_stencil: {}
                        }
                    ).unwrap()
                );

                let merge_renderpass = Arc::new(
                    single_pass_renderpass!(
                        basalt.device(),
                        attachments: {
                            color: {
                                load: Clear,
                                store: Store,
                                format: swapchain.format(),
                                samples: 1,
                            }
                        },
                        pass: {
                            color: [color],
                            depth_stencil: {}
                        }
                    ).unwrap()
                );

                let triangle_pipeline = Arc::new(
                    GraphicsPipeline::start()
                        .vertex_input_single_buffer()
                        .vertex_shader(triangle_vs.main_entry_point(), ())
                        .triangle_list()
                        .viewports(iter::once(Viewport {
                            origin: [0.0, 0.0],
                            depth_range: 0.0..1.0,
                            dimensions: current_extent_f,
                        }))
                        .fragment_shader(triangle_fs.main_entry_point(), ())
                        .render_pass(Subpass::from(triangle_renderpass.clone(), 0).unwrap())
                        .build(basalt.device())
                        .unwrap()
                );

                let merge_pipeline = Arc::new(
                    GraphicsPipeline::start()
                        .vertex_input_single_buffer()
                        .vertex_shader(merge_vs.main_entry_point(), ())
                        .triangle_list()
                        .viewports(iter::once(Viewport {
                            origin: [0.0, 0.0],
                            depth_range: 0.0..1.0,
                            dimensions: current_extent_f,
                        }))
                        .fragment_shader(merge_fs.main_entry_point(), ())
                        .render_pass(Subpass::from(merge_renderpass.clone(), 0).unwrap())
                        .build(basalt.device())
                        .unwrap()
                );

                let triangle_framebuffer = sc_images
                    .iter()
                    .map(|_| {
                        Arc::new(
                            Framebuffer::start(triangle_renderpass.clone())
                                .add(triangle_img.clone())
                                .unwrap()
                                .build()
                                .unwrap()
                        )
                    })
                    .collect::<Vec<_>>();

                let merge_framebuffer = sc_images
                    .iter()
                    .map(|sc_image| {
                        Arc::new(
                            Framebuffer::start(merge_renderpass.clone())
                                .add(sc_image.clone())
                                .unwrap()
                                .build()
                                .unwrap()
                        )
                    })
                    .collect::<Vec<_>>();

                let mut merge_set_pool = FixedSizeDescriptorSetsPool::new(
				    merge_pipeline.layout().descriptor_set_layout(0).unwrap().clone(),
			    );

                let merge_sampler = Sampler::simple_repeat_linear_no_mipmap(basalt.device());
                let mut previous_frame = Box::new(vulkano::sync::now(basalt.device()))
					as Box<dyn GpuFuture>;
                let mut recreated = true;

                loop {
                    previous_frame.cleanup_finished();

                    if basalt.poll_events().into_iter().any(|ev| ev.requires_swapchain_recreate()) {
                        recreate_swapchain = true;
                        continue 'recreate;
                    }

                    let (image_num, sub_optimal, acquire_future) =
                        match swapchain::acquire_next_image(swapchain.clone(), None) {
                            Ok(ok) => ok,
                            Err(_) => {
                                recreate_swapchain = true;
                                continue 'recreate;
                            }
                        };

                    let mut cmd_buf = AutoCommandBufferBuilder::primary(
                        basalt.device(),
                        basalt.graphics_queue_ref().family(),
                        CommandBufferUsage::OneTimeSubmit
                    ).unwrap();

                    cmd_buf
                        .begin_render_pass(
                            triangle_framebuffer[image_num].clone(),
                            SubpassContents::Inline,
                            vec![[0.0, 0.0, 0.0, 1.0].into()].into_iter()
                        ).unwrap()

                        .draw(
                            triangle_pipeline.clone(),
                            &DynamicState::none(),
                            vertex_buffer.clone(),
                            (),
                            (),
                            iter::empty()
                        ).unwrap()

                        .end_render_pass().unwrap();

                    let (mut cmd_buf, basalt_img) = itf_renderer.draw(
                        cmd_buf,
                        current_extent,
                        recreated,
                        &sc_images,
                        false,
                        image_num,
                    );

                    let merge_set = Arc::new(
                        merge_set_pool
                            .next()
                            .add_sampled_image(triangle_img.clone(), merge_sampler.clone())
                            .unwrap()
                            .add_sampled_image(basalt_img.unwrap(), merge_sampler.clone())
                            .unwrap()
                            .build()
                            .unwrap()
                    );

                    cmd_buf
                        .begin_render_pass(
                            merge_framebuffer[image_num].clone(),
                            SubpassContents::Inline,
                            vec![[0.0, 0.0, 0.0, 1.0].into()].into_iter()
                        ).unwrap()

                        .draw(
                            merge_pipeline.clone(),
                            &DynamicState::none(),
                            square_buffer.clone(),
                            merge_set,
                            (),
                            iter::empty()
                        ).unwrap()

                        .end_render_pass()
                        .unwrap();

                    let cmd_buf = cmd_buf.build().unwrap();
                    let future = match previous_frame
                        .join(acquire_future)
                        .then_execute(basalt.graphics_queue(), cmd_buf)
                        .unwrap()
                        .then_swapchain_present(
                            basalt.graphics_queue(),
                            swapchain.clone(),
                            image_num
                        )
                        .then_signal_fence_and_flush()
                    {
                        Ok(ok) => ok,
                        Err(e) => match e {
                            FlushError::OutOfDate => {
                                recreate_swapchain = true;
                                continue 'recreate;
                            },
                            e => panic!("then_signal_fence_and_flush() Err: {}", e)
                        }
                    };

                    if sub_optimal {
                        future.wait(None).unwrap();
                        recreate_swapchain = true;
                        continue 'recreate;
                    }

                    if basalt.wants_exit() {
                        future.wait(None).unwrap();
                        break 'recreate;
                    }

                    previous_frame = Box::new(future) as Box<_>;
                    recreated = false;
                }
            }
>>>>>>> 67560012

			basalt.wait_for_exit().unwrap();
		}),
	);
}<|MERGE_RESOLUTION|>--- conflicted
+++ resolved
@@ -178,308 +178,6 @@
                             out_color = vec4(mix(color.rgb, itf.rgb, itf.a), 1);
                         }
                 "
-<<<<<<< HEAD
-				}
-			}
-
-			let merge_vs = merge_vs::Shader::load(basalt.device()).unwrap();
-			let merge_fs = merge_fs::Shader::load(basalt.device()).unwrap();
-			let mut capabilities = basalt.swap_caps();
-			let mut current_extent = basalt.current_extent();
-			let mut current_extent_f = [current_extent[0] as f32, current_extent[1] as f32];
-
-			let mut swapchain_and_images = {
-				let (swapchain, images) = Swapchain::start(basalt.device(), basalt.surface())
-					.num_images(capabilities.min_image_count)
-					.format(capabilities.supported_formats[0].0)
-					.dimensions(current_extent)
-					.usage(ImageUsage::color_attachment())
-					.sharing_mode(basalt.graphics_queue_ref())
-					.composite_alpha(CompositeAlpha::Opaque)
-					.build()
-					.unwrap();
-				let images: Vec<_> =
-					images.into_iter().map(|img| ImageView::new(img).unwrap()).collect();
-				(swapchain, images)
-			};
-
-			let mut recreate_swapchain = false;
-			let mut itf_renderer = ItfRenderer::new(basalt.clone());
-
-			'recreate: loop {
-				if recreate_swapchain {
-					capabilities = basalt.swap_caps();
-					current_extent = basalt.current_extent();
-					current_extent_f = [current_extent[0] as f32, current_extent[1] as f32];
-
-					swapchain_and_images = {
-						let (swapchain, images) = swapchain_and_images
-							.0
-							.recreate()
-							.num_images(capabilities.min_image_count)
-							.format(capabilities.supported_formats[0].0)
-							.dimensions(current_extent)
-							.usage(ImageUsage::color_attachment())
-							.sharing_mode(basalt.graphics_queue_ref())
-							.composite_alpha(CompositeAlpha::Opaque)
-							.build()
-							.unwrap();
-						let images: Vec<_> = images
-							.into_iter()
-							.map(|img| ImageView::new(img).unwrap())
-							.collect();
-						(swapchain, images)
-					};
-				}
-
-				let swapchain = &swapchain_and_images.0;
-				let sc_images = &swapchain_and_images.1;
-
-				let triangle_img = ImageView::new(
-					AttachmentImage::with_usage(
-						basalt.device(),
-						current_extent.into(),
-						swapchain.format(),
-						ImageUsage {
-							sampled: true,
-							color_attachment: true,
-							..ImageUsage::none()
-						},
-					)
-					.unwrap(),
-				)
-				.unwrap();
-
-				let triangle_renderpass = Arc::new(
-					single_pass_renderpass!(
-						basalt.device(),
-						attachments: {
-							color: {
-								load: Clear,
-								store: Store,
-								format: swapchain.format(),
-								samples: 1,
-							}
-						},
-						pass: {
-							color: [color],
-							depth_stencil: {}
-						}
-					)
-					.unwrap(),
-				);
-
-				let merge_renderpass = Arc::new(
-					single_pass_renderpass!(
-						basalt.device(),
-						attachments: {
-							color: {
-								load: Clear,
-								store: Store,
-								format: swapchain.format(),
-								samples: 1,
-							}
-						},
-						pass: {
-							color: [color],
-							depth_stencil: {}
-						}
-					)
-					.unwrap(),
-				);
-
-				let triangle_pipeline = Arc::new(
-					GraphicsPipeline::start()
-						.vertex_input_single_buffer()
-						.vertex_shader(triangle_vs.main_entry_point(), ())
-						.triangle_list()
-						.viewports(iter::once(Viewport {
-							origin: [0.0, 0.0],
-							depth_range: 0.0..1.0,
-							dimensions: current_extent_f,
-						}))
-						.fragment_shader(triangle_fs.main_entry_point(), ())
-						.render_pass(Subpass::from(triangle_renderpass.clone(), 0).unwrap())
-						.build(basalt.device())
-						.unwrap(),
-				);
-
-				let merge_pipeline = Arc::new(
-					GraphicsPipeline::start()
-						.vertex_input_single_buffer()
-						.vertex_shader(merge_vs.main_entry_point(), ())
-						.triangle_list()
-						.viewports(iter::once(Viewport {
-							origin: [0.0, 0.0],
-							depth_range: 0.0..1.0,
-							dimensions: current_extent_f,
-						}))
-						.fragment_shader(merge_fs.main_entry_point(), ())
-						.render_pass(Subpass::from(merge_renderpass.clone(), 0).unwrap())
-						.build(basalt.device())
-						.unwrap(),
-				);
-
-				let triangle_framebuffer = sc_images
-					.iter()
-					.map(|_| {
-						Arc::new(
-							Framebuffer::start(triangle_renderpass.clone())
-								.add(triangle_img.clone())
-								.unwrap()
-								.build()
-								.unwrap(),
-						)
-					})
-					.collect::<Vec<_>>();
-
-				let merge_framebuffer = sc_images
-					.iter()
-					.map(|sc_image| {
-						Arc::new(
-							Framebuffer::start(triangle_renderpass.clone())
-								.add(sc_image.clone())
-								.unwrap()
-								.build()
-								.unwrap(),
-						)
-					})
-					.collect::<Vec<_>>();
-
-				let mut merge_set_pool = FixedSizeDescriptorSetsPool::new(
-					merge_pipeline.layout().descriptor_set_layout(0).unwrap().clone(),
-				);
-
-				let merge_sampler = Sampler::simple_repeat_linear_no_mipmap(basalt.device());
-				let mut previous_frame =
-					Box::new(vulkano::sync::now(basalt.device())) as Box<dyn GpuFuture>;
-				let mut recreated = true;
-
-				loop {
-					previous_frame.cleanup_finished();
-
-					if basalt
-						.poll_events()
-						.into_iter()
-						.any(|ev| ev.requires_swapchain_recreate())
-					{
-						recreate_swapchain = true;
-						continue 'recreate;
-					}
-
-					let (image_num, sub_optimal, acquire_future) =
-						match swapchain::acquire_next_image(swapchain.clone(), None) {
-							Ok(ok) => ok,
-							Err(_) => {
-								recreate_swapchain = true;
-								continue 'recreate;
-							},
-						};
-
-					let mut cmd_buf = AutoCommandBufferBuilder::primary(
-						basalt.device(),
-						basalt.graphics_queue_ref().family(),
-						CommandBufferUsage::OneTimeSubmit,
-					)
-					.unwrap();
-
-					cmd_buf
-						.begin_render_pass(
-							triangle_framebuffer[image_num].clone(),
-							SubpassContents::Inline,
-							vec![[0.0, 0.0, 0.0, 1.0].into()].into_iter(),
-						)
-						.unwrap()
-						.draw(
-							triangle_pipeline.clone(),
-							&DynamicState::none(),
-							vertex_buffer.clone(),
-							(),
-							(),
-							iter::empty(),
-						)
-						.unwrap()
-						.end_render_pass()
-						.unwrap();
-
-					let (mut cmd_buf, basalt_img) = itf_renderer.draw(
-						cmd_buf,
-						current_extent,
-						recreated,
-						&sc_images,
-						false,
-						image_num,
-					);
-
-					let merge_set = Arc::new(
-						merge_set_pool
-							.next()
-							.add_sampled_image(triangle_img.clone(), merge_sampler.clone())
-							.unwrap()
-							.add_sampled_image(basalt_img.unwrap(), merge_sampler.clone())
-							.unwrap()
-							.build()
-							.unwrap(),
-					);
-
-					cmd_buf
-						.begin_render_pass(
-							merge_framebuffer[image_num].clone(),
-							SubpassContents::Inline,
-							vec![[0.0, 0.0, 0.0, 1.0].into()].into_iter(),
-						)
-						.unwrap()
-						.draw(
-							merge_pipeline.clone(),
-							&DynamicState::none(),
-							square_buffer.clone(),
-							merge_set,
-							(),
-							iter::empty(),
-						)
-						.unwrap()
-						.end_render_pass()
-						.unwrap();
-
-					let cmd_buf = cmd_buf.build().unwrap();
-					let future = match previous_frame
-						.join(acquire_future)
-						.then_execute(basalt.graphics_queue(), cmd_buf)
-						.unwrap()
-						.then_swapchain_present(
-							basalt.graphics_queue(),
-							swapchain.clone(),
-							image_num,
-						)
-						.then_signal_fence_and_flush()
-					{
-						Ok(ok) => ok,
-						Err(e) =>
-							match e {
-								FlushError::OutOfDate => {
-									recreate_swapchain = true;
-									continue 'recreate;
-								},
-								e => panic!("then_signal_fence_and_flush() Err: {}", e),
-							},
-					};
-
-					if sub_optimal {
-						future.wait(None).unwrap();
-						recreate_swapchain = true;
-						continue 'recreate;
-					}
-
-					if basalt.wants_exit() {
-						future.wait(None).unwrap();
-						break 'recreate;
-					}
-
-					previous_frame = Box::new(future) as Box<_>;
-					recreated = false;
-				}
-			}
-=======
                 }
             }
 
@@ -762,7 +460,6 @@
                     recreated = false;
                 }
             }
->>>>>>> 67560012
 
 			basalt.wait_for_exit().unwrap();
 		}),
