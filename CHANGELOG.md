--- conflicted
+++ resolved
@@ -1,11 +1,6 @@
 # Unreleased
 
-<<<<<<< HEAD
 - **BREAKING** `Bin` `add_child` now takes `dyn BinChild`. `BinChild` is implemented for `Arc<Bin>` and `Arc<Widget>`. For users this means that `add_child` now takes a reference instead. `add_children` is similar behavior now also, but in addition takes any value that implments `IntoIterator<Item = dyn BinChild>`. This implies that children will now also be a reference.
-- `BstImageView` now implements `PartialEq` & `Debug`
-- `BinStyle` now implements `Debug`
-- Added additional methods to `BinStyle`. `compare`: returns the differences between styles, `is_positional_only`: to check if a comparison contains only positional differences.
-=======
 - **BREAKING** `Atlas` `default_sampler` method has been renamed to `linear_sampler`. Additional method `nearest_sampler` added to provide a nearest filter sampler.
 - **BREAKING** `atlas::ImageData` no longer implements `Debug`.
 - **POTENTIALLY BREAKING** Update dependency `ilmenite` to `0.5.0`.
@@ -14,6 +9,9 @@
 - Fixed bug where glyph alignment was incorrect when scale was not 100%.
 - Bins will now load images into the atlas directly from ilmenite.
 - Interface shader will now use nearest filter sampler when sampling glyph images. This resolves issues with subpixel hinting being incorrect.
+- `BstImageView` now implements `PartialEq` & `Debug`
+- `BinStyle` now implements `Debug`
+- Added additional methods to `BinStyle`. `compare`: returns the differences between styles, `is_positional_only`: to check if a comparison contains only positional differences.
 
 # Version 0.11.2 (July 20th, 2021)
 
@@ -21,7 +19,6 @@
 - `Options` now has `with_features()` method to specifiy additional features.
 - Added method `basalt_required_vk_features()` to provide required features in order for Basalt to function.
 - Pinned dependency `ilmenite` to `0.4.1` which implements and defaults to cpu rasterization. This solves issues with ilmenite compute shaders being incompatible with nvidia cards.
->>>>>>> 67560012
 
 # Version 0.11.1 (July 8th, 2021)
 - Remove use of `drain_filter` feature to allow compilation on stable.
