--- conflicted
+++ resolved
@@ -1,11 +1,5 @@
 # Unreleased
 
-<<<<<<< HEAD
-- **BREAKING** `Bin` `add_child` now takes `dyn BinChild`. `BinChild` is implemented for `Arc<Bin>` and `Arc<Widget>`. For users this means that `add_child` now takes a reference instead. `add_children` is similar behavior now also, but in addition takes any value that implments `IntoIterator<Item = dyn BinChild>`. This implies that children will now also be a reference.
-- **BREAKING** `Atlas` `default_sampler` method has been renamed to `linear_sampler`. Additional method `nearest_sampler` added to provide a nearest filter sampler.
-- **BREAKING** `atlas::ImageData` no longer implements `Debug`.
-- **POTENTIALLY BREAKING** Update dependency `ilmenite` to `0.5.0`.
-=======
 - **BREAKING** Atlas has been reworked
     - Now uses 16 bit Linear formats for images instead of 8 bit SRGB.
     - **BREAKING** Renamed method `default_sampler` to `linear_sampler`.
@@ -28,7 +22,7 @@
         - **BREAKING** `to_srgba` has been renamed to `to_16b_srgba` which converts `Image` to one constructed of `ImageType::SRGBA` & `ImageData::D16`. This does not effect `Image`'s of `ImageType::Raw`.
         - **BREAKING** `to_lrgba` has been renamed to `to_16b_lrgba` which converts `Image` to one constructed of `ImageType::LRGBA` & `ImageData::D16`. This does not effect `Image`'s of `ImageType::Raw`.
 - **BREAKING** Update dependency `ilmenite` to `0.5.0`.
->>>>>>> 56bdc0cc
+- **BREAKING** `Bin` `add_child` now takes `dyn BinChild`. `BinChild` is implemented for `Arc<Bin>` and `Arc<Widget>`. For users this means that `add_child` now takes a reference instead. `add_children` is similar behavior now also, but in addition takes any value that implments `IntoIterator<Item = dyn BinChild>`. This implies that children will now also be a reference.
 - `Options` now has `imt_gpu_accelerated` to select whether ilmenite will use gpu accerated font rasterization. `imt_fill_quality` to select the fill quality for ilmenite, and `imt_sample_quality` to select the sample quality for ilmenite.
 - Fixed bug where glyph alignment was incorrect when scale was not 100%.
 - Bins will now load images into the atlas directly from ilmenite.
